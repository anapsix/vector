import React, { createElement, Fragment, useEffect, useRef } from 'react'
import ReactDOM, { render } from 'react-dom'
import algoliasearch from 'algoliasearch/lite'
import { autocomplete, getAlgoliaResults } from '@algolia/autocomplete-js'

// Algolia search
const appId = process.env.ALGOLIA_APP_ID
const apiKey = process.env.ALGOLIA_PUBLIC_API_KEY
const indexName = process.env.ALGOLIA_INDEX_NAME
const searchClient = algoliasearch(appId, apiKey)

const CommandIcon: React.FC = ({ children }) => {
  return (
    <svg width="15" height="15">
      <g
        fill="none"
        stroke="currentColor"
        strokeLinecap="round"
        strokeLinejoin="round"
        strokeWidth="1.2"
      >
        {children}
      </g>
    </svg>
  )
}

const Chevron: React.FC = () => {
  return (
    <svg
      className="h-3 w-3 inline"
      fill="none"
      viewBox="0 0 24 24"
      stroke="currentColor"
    >
      <path
        strokeLinecap="round"
        strokeLinejoin="round"
        strokeWidth={2}
        d="M9 5l7 7-7 7"
      />
    </svg>
  )
}

const Result = ({ hit, components }) => {
<<<<<<< HEAD
  const isRootPage = hit.tags.length < 1
=======
  const hierarchy = hit.hierarchy.concat(hit.title)
  const isRootPage = hierarchy.length < 1

>>>>>>> dcf3e967
  return (
    <a href={hit.itemUrl}>
      <div className="border-r border-gray-300 py-4 pl-2 h-full leading-relaxed">
        {hit.category}
      </div>
      <div className="p-2 block">
        <div className="text-gray-800 text-md mb-1 font-medium leading-relaxed ">
          {!isRootPage &&
<<<<<<< HEAD
            hit.tags.map((t, i) => (
=======
            hierarchy.map((t, i) => (
>>>>>>> dcf3e967
              <span key={`${hit.itemUrl}-${t}`}>
                <span className="w-2 h-2 inline" key={`${t.itemUrl}`}>
                  {t}
                </span>
<<<<<<< HEAD
                {i < hit.tags.length - 1 && (
=======
                {i < hierarchy.length - 1 && (
>>>>>>> dcf3e967
                  <span className="inline ml-1 mr-1">
                    <Chevron />
                  </span>
                )}
              </span>
            ))}
          {isRootPage && <components.Highlight hit={hit} attribute="title" />}
        </div>
        <p className="text-gray-600 text-sm">
          {hit.content && (
            <components.Highlight hit={hit} attribute="content" />
          )}
          {!hit.content && (
            <span style={{ wordBreak: 'break-word' }}>{hit.itemUrl}</span>
          )}
        </p>
      </div>
    </a>
  )
}

const Autocomplete = (props) => {
  const containerRef = useRef(null)

  useEffect(() => {
    if (!containerRef.current) {
      return undefined
    }

    const search = autocomplete({
      container: containerRef.current,
      renderer: { createElement, Fragment },
      render({ children, state, components }, root) {
        const { preview } = state.context as any
        render(
          <Fragment>
            <div className="aa-Grid">
              <div className="aa-Results aa-Column">{children}</div>
              <div className="aa-Footer border-t">
                <ul className="DocSearch-Commands">
                  <li>
                    <span className="DocSearch-Commands-Key">
                      <CommandIcon>
                        <path d="M12 3.53088v3c0 1-1 2-2 2H4M7 11.53088l-3-3 3-3" />
                      </CommandIcon>
                    </span>
                    <span className="DocSearch-Label">to select</span>
                  </li>
                  <li>
                    <span className="DocSearch-Commands-Key">
                      <CommandIcon>
                        <path d="M7.5 3.5v8M10.5 8.5l-3 3-3-3" />
                      </CommandIcon>
                    </span>
                    <span className="DocSearch-Commands-Key">
                      <CommandIcon>
                        <path d="M7.5 11.5v-8M10.5 6.5l-3-3-3 3" />
                      </CommandIcon>
                    </span>
                    <span className="DocSearch-Label">to navigate</span>
                  </li>
                  <li>
                    <span className="DocSearch-Commands-Key">
                      <CommandIcon>
                        <path d="M13.6167 8.936c-.1065.3583-.6883.962-1.4875.962-.7993 0-1.653-.9165-1.653-2.1258v-.5678c0-1.2548.7896-2.1016 1.653-2.1016.8634 0 1.3601.4778 1.4875 1.0724M9 6c-.1352-.4735-.7506-.9219-1.46-.8972-.7092.0246-1.344.57-1.344 1.2166s.4198.8812 1.3445.9805C8.465 7.3992 8.968 7.9337 9 8.5c.032.5663-.454 1.398-1.4595 1.398C6.6593 9.898 6 9 5.963 8.4851m-1.4748.5368c-.2635.5941-.8099.876-1.5443.876s-1.7073-.6248-1.7073-2.204v-.4603c0-1.0416.721-2.131 1.7073-2.131.9864 0 1.6425 1.031 1.5443 2.2492h-2.956" />
                      </CommandIcon>
                    </span>
                    <span className="DocSearch-Label">to close</span>
                  </li>
                </ul>
              </div>
            </div>
          </Fragment>,
          root,
        )
      },
      ...props,
    })

    return () => {
      search.destroy()
    }
  }, [props])

  return <div ref={containerRef} />
}


const Search = () => {
  return (
    <Autocomplete
      openOnFocus={false}
      detachedMediaQuery=""
      defaultActiveItemId={0}
      getSources={({ query }) => [
        {
          sourceId: 'queryResults',
          getItems() {
            const res = getAlgoliaResults({
              searchClient,
              queries: [
                {
                  indexName,
                  query,
                  params: {
                    hitsPerPage: 8,
                  },
                },
              ],
              transformResponse(res: any) {
                // order the hits by page group
                const hits = res.hits[0].sort((a, b) => (a < b ? -1 : 1))

                // add page as category if there are duplicates
                const hitsWithCategory = hits.map((h, i) => {
                  const prev = hits[i - 1] as any

                  // if no previous hit is in this category
                  if (!prev) {
                    return { ...h, category: h.pageTitle }
                  }

                  // skip if there is already one in this category
                  if (prev && prev.pageTitle === h.pageTitle) {
                    return h
                  }

                  // add category if needed
                  if (prev && prev.pageTitle !== h.pageTitle) {
                    return { ...h, category: h.pageTitle }
                  }

                  return h
                })

                return hitsWithCategory
              },
            })

            return res
          },
          getItemUrl({ item }) {
            return item.itemUrl
          },
          onActive({ item, setContext }) {
            setContext({ preview: item })
          },
          templates: {
            item({ item, components }) {
              return <Result hit={item} components={components} />
            },
          },
        },
      ]}
    />
  )
}

ReactDOM.render(<Search />, document.getElementById('site-search'))<|MERGE_RESOLUTION|>--- conflicted
+++ resolved
@@ -44,13 +44,9 @@
 }
 
 const Result = ({ hit, components }) => {
-<<<<<<< HEAD
-  const isRootPage = hit.tags.length < 1
-=======
   const hierarchy = hit.hierarchy.concat(hit.title)
   const isRootPage = hierarchy.length < 1
 
->>>>>>> dcf3e967
   return (
     <a href={hit.itemUrl}>
       <div className="border-r border-gray-300 py-4 pl-2 h-full leading-relaxed">
@@ -59,20 +55,12 @@
       <div className="p-2 block">
         <div className="text-gray-800 text-md mb-1 font-medium leading-relaxed ">
           {!isRootPage &&
-<<<<<<< HEAD
-            hit.tags.map((t, i) => (
-=======
             hierarchy.map((t, i) => (
->>>>>>> dcf3e967
               <span key={`${hit.itemUrl}-${t}`}>
                 <span className="w-2 h-2 inline" key={`${t.itemUrl}`}>
                   {t}
                 </span>
-<<<<<<< HEAD
-                {i < hit.tags.length - 1 && (
-=======
                 {i < hierarchy.length - 1 && (
->>>>>>> dcf3e967
                   <span className="inline ml-1 mr-1">
                     <Chevron />
                   </span>
