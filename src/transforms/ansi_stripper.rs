--- conflicted
+++ resolved
@@ -1,11 +1,6 @@
 use crate::{
-<<<<<<< HEAD
-    config::{DataType, GenerateConfig, TransformConfig, TransformContext, TransformDescription},
+    config::{DataType, GenerateConfig, TransformConfig, TransformDescription},
     event::{LookupBuf, Value},
-=======
-    config::{DataType, GenerateConfig, TransformConfig, TransformDescription},
-    event::Value,
->>>>>>> fae73712
     internal_events::{
         ANSIStripperEventProcessed, ANSIStripperFailed, ANSIStripperFieldInvalid,
         ANSIStripperFieldMissing,
