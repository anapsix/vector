--- conflicted
+++ resolved
@@ -101,11 +101,8 @@
     pub sources: IndexMap<ComponentId, SourceOuter>,
     pub sinks: IndexMap<ComponentId, SinkOuter>,
     pub transforms: IndexMap<ComponentId, TransformOuter>,
-<<<<<<< HEAD
+    pub enrichment_tables: IndexMap<ComponentId, EnrichmentTableOuter>,
     pub pipelines: IndexMap<String, pipeline::Pipeline>,
-=======
-    pub enrichment_tables: IndexMap<ComponentId, EnrichmentTableOuter>,
->>>>>>> ab9ff57d
     tests: Vec<TestDefinition>,
     expansions: IndexMap<ComponentId, Vec<ComponentId>>,
 }
