use super::{default_host_key, Encoding};
use crate::{
    config::{DataType, SinkConfig, SinkContext, SinkDescription},
    sinks::splunk_hec::HecSinkConfig,
    sinks::util::{
        encoding::EncodingConfigWithDefault, BatchConfig, Compression, TowerRequestConfig,
    },
    sinks::{Healthcheck, VectorSink},
    template::Template,
    event::{Lookup, LookupBuf},
};
use serde::{Deserialize, Serialize};

const HOST: &str = "https://cloud.humio.com";

#[derive(Clone, Debug, Deserialize, Serialize, Derivative)]
#[derivative(Default)]
pub struct HumioLogsConfig {
    pub(in crate::sinks::humio) token: String,
    // Deprecated name
    #[serde(alias = "host")]
    pub(in crate::sinks::humio) endpoint: Option<String>,
    pub(in crate::sinks::humio) source: Option<Template>,
    #[serde(
        skip_serializing_if = "crate::serde::skip_serializing_if_default",
        default
    )]
    pub(in crate::sinks::humio) encoding: EncodingConfigWithDefault<Encoding>,

    pub(in crate::sinks::humio) event_type: Option<Template>,

    #[serde(default = "default_host_key")]
<<<<<<< HEAD
    #[derivative(Default(value = "default_host_key()"))]
    host_key: LookupBuf,
=======
    pub(in crate::sinks::humio) host_key: String,
>>>>>>> fae73712

    #[serde(default)]
    pub(in crate::sinks::humio) compression: Compression,

    #[serde(default)]
    pub(in crate::sinks::humio) request: TowerRequestConfig,

    #[serde(default)]
<<<<<<< HEAD
    batch: BatchConfig,
}

fn default_host_key() -> LookupBuf {
    crate::config::LogSchema::default().host_key().into_buf()
=======
    pub(in crate::sinks::humio) batch: BatchConfig,
>>>>>>> fae73712
}

inventory::submit! {
    SinkDescription::new::<HumioLogsConfig>("humio_logs")
}

impl_generate_config_from_default!(HumioLogsConfig);

#[async_trait::async_trait]
#[typetag::serde(name = "humio_logs")]
impl SinkConfig for HumioLogsConfig {
    async fn build(&self, cx: SinkContext) -> crate::Result<(VectorSink, Healthcheck)> {
        self.build_hec_config().build(cx).await
    }

    fn input_type(&self) -> DataType {
        DataType::Log
    }

    fn sink_type(&self) -> &'static str {
        "humio_logs"
    }
}

impl HumioLogsConfig {
    fn build_hec_config(&self) -> HecSinkConfig {
        let endpoint = self.endpoint.clone().unwrap_or_else(|| HOST.to_string());

        HecSinkConfig {
            token: self.token.clone(),
            endpoint,
            source: self.source.clone(),
            sourcetype: self.event_type.clone(),
            encoding: self.encoding.clone().transmute(),
            compression: self.compression,
            batch: self.batch,
            request: self.request,
            host_key: self.host_key.clone(),
            ..Default::default()
        }
    }
}

#[cfg(test)]
mod tests {
    use super::*;
    use crate::event::Event;
    use crate::sinks::util::{http::HttpSink, test::load_sink};
    use chrono::Utc;
    use serde::Deserialize;

    #[test]
    fn generate_config() {
        crate::test_util::test_generate_config::<HumioLogsConfig>();
    }

    #[derive(Deserialize, Debug)]
    struct HecEventJson {
        time: f64,
    }

    #[test]
    fn humio_valid_time_field() {
        let event = Event::from("hello world");

        let (config, _cx) = load_sink::<HumioLogsConfig>(
            r#"
            token = "alsdkfjaslkdfjsalkfj"
            host = "https://127.0.0.1"
        "#,
        )
        .unwrap();
        let config = config.build_hec_config();

        let bytes = config.encode_event(event).unwrap();
        let hec_event = serde_json::from_slice::<HecEventJson>(&bytes[..]).unwrap();

        let now = Utc::now().timestamp_millis() as f64 / 1000f64;
        assert!(
            (hec_event.time - now).abs() < 0.2,
            format!("hec_event.time = {}, now = {}", hec_event.time, now)
        );
        assert_eq!((hec_event.time * 1000f64).fract(), 0f64);
    }
}

#[cfg(test)]
#[cfg(feature = "humio-integration-tests")]
mod integration_tests {
    use super::*;
    use crate::{
        config::{log_schema, SinkConfig, SinkContext},
        sinks::util::Compression,
        test_util::random_string,
        Event,
    };
    use chrono::Utc;
    use futures::{future, stream};
    use serde_json::{json, Value as JsonValue};
    use std::{collections::HashMap, convert::TryFrom};

    // matches humio container address
    const HOST: &str = "http://localhost:8080";

    #[tokio::test]
    async fn humio_insert_message() {
        let cx = SinkContext::new_test();

        let repo = create_repository().await;

        let config = config(&repo.default_ingest_token);

        let (sink, _) = config.build(cx).await.unwrap();

        let message = random_string(100);
        let host = "192.168.1.1".to_string();
        let mut event = Event::from(message.clone());
        let log = event.as_mut_log();
        log.insert(log_schema().host_key(), host.clone());

        sink.run(stream::once(future::ready(event))).await.unwrap();

        let entry = find_entry(repo.name.as_str(), message.as_str()).await;

        assert_eq!(
            message,
            entry
                .fields
                .get("message")
                .expect("no message key")
                .as_str()
                .unwrap()
        );
        assert!(
            entry.error.is_none(),
            "Humio encountered an error parsing this message: {}",
            entry
                .error_msg
                .unwrap_or_else(|| "no error message".to_string())
        );
        assert_eq!(Some(host), entry.host);
    }

    #[tokio::test]
    async fn humio_insert_source() {
        let cx = SinkContext::new_test();

        let repo = create_repository().await;

        let mut config = config(&repo.default_ingest_token);
        config.source = Template::try_from("/var/log/syslog".to_string()).ok();

        let (sink, _) = config.build(cx).await.unwrap();

        let message = random_string(100);
        let event = Event::from(message.clone());
        sink.run(stream::once(future::ready(event))).await.unwrap();

        let entry = find_entry(repo.name.as_str(), message.as_str()).await;

        assert_eq!(entry.source, Some("/var/log/syslog".to_owned()));
        assert!(
            entry.error.is_none(),
            "Humio encountered an error parsing this message: {}",
            entry
                .error_msg
                .unwrap_or_else(|| "no error message".to_string())
        );
    }

    #[tokio::test]
    async fn humio_type() {
        let repo = create_repository().await;

        // sets type
        {
            let mut config = config(&repo.default_ingest_token);
            config.event_type = Template::try_from("json".to_string()).ok();

            let (sink, _) = config.build(SinkContext::new_test()).await.unwrap();

            let message = random_string(100);
            let mut event = Event::from(message.clone());
            // Humio expects to find an @timestamp field for JSON lines
            // https://docs.humio.com/ingesting-data/parsers/built-in-parsers/#json
            event
                .as_mut_log()
                .insert("@timestamp", Utc::now().to_rfc3339());

            sink.run(stream::once(future::ready(event))).await.unwrap();

            let entry = find_entry(repo.name.as_str(), message.as_str()).await;

            assert_eq!(entry.humio_type, "json");
            assert!(
                entry.error.is_none(),
                "Humio encountered an error parsing this message: {}",
                entry
                    .error_msg
                    .unwrap_or_else(|| "no error message".to_string())
            );
        }

        // defaults to none
        {
            let config = config(&repo.default_ingest_token);

            let (sink, _) = config.build(SinkContext::new_test()).await.unwrap();

            let message = random_string(100);
            let event = Event::from(message.clone());

            sink.run(stream::once(future::ready(event))).await.unwrap();

            let entry = find_entry(repo.name.as_str(), message.as_str()).await;

            assert_eq!(entry.humio_type, "none");
        }
    }

    /// create a new test config with the given ingest token
    fn config(token: &str) -> super::HumioLogsConfig {
        super::HumioLogsConfig {
            endpoint: Some(HOST.to_string()),
            token: token.to_string(),
            compression: Compression::None,
            encoding: Encoding::Json.into(),
            batch: BatchConfig {
                max_events: Some(1),
                ..Default::default()
            },
            host_key: log_schema().host_key().to_string(),
            ..Default::default()
        }
    }

    /// create a new test humio repository to publish to
    async fn create_repository() -> HumioRepository {
        let client = reqwest::Client::builder().build().unwrap();

        // https://docs.humio.com/api/graphql/
        let graphql_url = format!("{}/graphql", HOST);

        let name = random_string(50);

        let params = json!({
        "query": format!(
            r#"
mutation {{
  createRepository(name:"{}") {{
    repository {{
      name
      type
      ingestTokens {{
        name
        token
      }}
    }}
  }}
}}
"#,
            name
        ),
        });

        let res = client
            .post(&graphql_url)
            .json(&params)
            .send()
            .await
            .unwrap();

        let json: JsonValue = res.json().await.unwrap();
        let repository = &json["data"]["createRepository"]["repository"];

        let token = repository["ingestTokens"].as_array().unwrap()[0]["token"]
            .as_str()
            .unwrap()
            .to_string();

        HumioRepository {
            name: repository["name"].as_str().unwrap().to_string(),
            default_ingest_token: token,
        }
    }

    /// fetch event from the repository that has a matching message value
    async fn find_entry(repository_name: &str, message: &str) -> HumioLog {
        let client = reqwest::Client::builder().build().unwrap();

        // https://docs.humio.com/api/using-the-search-api-with-humio
        let search_url = format!("{}/api/v1/repositories/{}/query", HOST, repository_name);
        let search_query = format!(r#"message="{}""#, message);

        // events are not available to search API immediately
        // poll up 20 times for event to show up
        for _ in 0..20usize {
            let res = client
                .post(&search_url)
                .json(&json!({
                    "queryString": search_query,
                }))
                .header(reqwest::header::ACCEPT, "application/json")
                .send()
                .await
                .unwrap();

            let logs: Vec<HumioLog> = res.json().await.unwrap();

            if !logs.is_empty() {
                return logs[0].clone();
            }
        }
        panic!(
            "did not find event in Humio repository {} with message {}",
            repository_name, message
        );
    }

    #[derive(Debug)]
    struct HumioRepository {
        name: String,
        default_ingest_token: String,
    }

    #[derive(Clone, Deserialize)]
    struct HumioLog {
        #[serde(rename = "#repo")]
        humio_repo: String,

        #[serde(rename = "#type")]
        humio_type: String,

        #[serde(rename = "@error")]
        error: Option<String>,

        #[serde(rename = "@error_msg")]
        error_msg: Option<String>,

        #[serde(rename = "@rawstring")]
        rawstring: String,

        #[serde(rename = "@id")]
        id: String,

        #[serde(rename = "@timestamp")]
        timestamp_millis: u64,

        #[serde(rename = "@timezone")]
        timezone: String,

        #[serde(rename = "@source")]
        source: Option<String>,

        #[serde(rename = "@host")]
        host: Option<String>,

        // fields parsed from ingested log
        #[serde(flatten)]
        fields: HashMap<String, JsonValue>,
    }
}<|MERGE_RESOLUTION|>--- conflicted
+++ resolved
@@ -30,12 +30,8 @@
     pub(in crate::sinks::humio) event_type: Option<Template>,
 
     #[serde(default = "default_host_key")]
-<<<<<<< HEAD
     #[derivative(Default(value = "default_host_key()"))]
-    host_key: LookupBuf,
-=======
-    pub(in crate::sinks::humio) host_key: String,
->>>>>>> fae73712
+    pub(in crate::sinks::humio) host_key: LookupBuf,
 
     #[serde(default)]
     pub(in crate::sinks::humio) compression: Compression,
@@ -44,15 +40,11 @@
     pub(in crate::sinks::humio) request: TowerRequestConfig,
 
     #[serde(default)]
-<<<<<<< HEAD
-    batch: BatchConfig,
+    pub(in crate::sinks::humio) batch: BatchConfig,
 }
 
 fn default_host_key() -> LookupBuf {
     crate::config::LogSchema::default().host_key().into_buf()
-=======
-    pub(in crate::sinks::humio) batch: BatchConfig,
->>>>>>> fae73712
 }
 
 inventory::submit! {
