--- conflicted
+++ resolved
@@ -545,13 +545,8 @@
 
         let message = random_string(100);
         let mut event = Event::from(message.clone());
-<<<<<<< HEAD
         event.as_mut_log().insert(LookupBuf::from("asdf"), "hello");
-        sink.run(stream::once(future::ready(event))).await.unwrap();
-=======
-        event.as_mut_log().insert("asdf", "hello");
         sink.run(stream::once(ready(event))).await.unwrap();
->>>>>>> 106b2507
 
         let entry = find_entry(message.as_str()).await;
 
@@ -570,17 +565,11 @@
 
         let message = random_string(100);
         let mut event = Event::from(message.clone());
-<<<<<<< HEAD
         event.as_mut_log().insert(LookupBuf::from("asdf"), "hello");
         event
             .as_mut_log()
             .insert(LookupBuf::from("host"), "example.com:1234");
-        sink.run(stream::once(future::ready(event))).await.unwrap();
-=======
-        event.as_mut_log().insert("asdf", "hello");
-        event.as_mut_log().insert("host", "example.com:1234");
         sink.run(stream::once(ready(event))).await.unwrap();
->>>>>>> 106b2507
 
         let entry = find_entry(message.as_str()).await;
 
@@ -603,13 +592,8 @@
 
         let message = random_string(100);
         let mut event = Event::from(message.clone());
-<<<<<<< HEAD
         event.as_mut_log().insert(LookupBuf::from("asdf"), "hello");
-        sink.run(stream::once(future::ready(event))).await.unwrap();
-=======
-        event.as_mut_log().insert("asdf", "hello");
         sink.run(stream::once(ready(event))).await.unwrap();
->>>>>>> 106b2507
 
         let entry = find_entry(message.as_str()).await;
 
@@ -633,7 +617,6 @@
 
         let message = random_string(100);
         let mut event = Event::from(message.clone());
-<<<<<<< HEAD
         event.as_mut_log().insert(LookupBuf::from("asdf"), "hello");
         event
             .as_mut_log()
@@ -641,13 +624,7 @@
         event
             .as_mut_log()
             .insert(LookupBuf::from("roast"), "beef.example.com:1234");
-        sink.run(stream::once(future::ready(event))).await.unwrap();
-=======
-        event.as_mut_log().insert("asdf", "hello");
-        event.as_mut_log().insert("host", "example.com:1234");
-        event.as_mut_log().insert("roast", "beef.example.com:1234");
         sink.run(stream::once(ready(event))).await.unwrap();
->>>>>>> 106b2507
 
         let entry = find_entry(message.as_str()).await;
 
