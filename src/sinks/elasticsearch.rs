use crate::{
    config::{DataType, SinkConfig, SinkContext, SinkDescription},
    emit,
<<<<<<< HEAD
    event::{Event, LookupBuf},
    http::{Auth, HttpClient, MaybeAuth},
    internal_events::{ElasticSearchEventEncoded, ElasticSearchMissingKeys},
    rusoto::{self, region_from_endpoint, RegionOrEndpoint},
=======
    event::Event,
    http::{Auth, HttpClient, HttpError, MaybeAuth},
    internal_events::{ElasticSearchEventEncoded, TemplateRenderingFailed},
    rusoto::{self, region_from_endpoint, AWSAuthentication, RegionOrEndpoint},
>>>>>>> 302b79af
    sinks::util::{
        encoding::{EncodingConfigWithDefault, EncodingConfiguration},
        http::{BatchedHttpSink, HttpSink, RequestConfig},
        retries::{RetryAction, RetryLogic},
        BatchConfig, BatchSettings, Buffer, Compression, TowerRequestConfig, UriSerde,
    },
    template::{Template, TemplateParseError},
    tls::{TlsOptions, TlsSettings},
};
use bytes::Bytes;
use futures::{FutureExt, SinkExt};
use http::{
    header::{HeaderName, HeaderValue},
    uri::InvalidUri,
    Request, StatusCode, Uri,
};
use hyper::Body;
use indexmap::IndexMap;
use lazy_static::lazy_static;
use rusoto_core::Region;
use rusoto_credential::{CredentialsError, ProvideAwsCredentials};
use rusoto_signature::{SignedRequest, SignedRequestPayload};
use serde::{Deserialize, Serialize};
use serde_json::json;
use snafu::{ResultExt, Snafu};
use std::collections::HashMap;
use std::convert::TryFrom;

#[derive(Deserialize, Serialize, Debug, Clone, Default)]
#[serde(deny_unknown_fields)]
pub struct ElasticSearchConfig {
    // Deprecated name
    #[serde(alias = "host")]
    pub endpoint: String,
    pub index: Option<String>,
    pub doc_type: Option<String>,
    pub id_key: Option<LookupBuf>,
    pub pipeline: Option<String>,

    #[serde(default)]
    pub compression: Compression,
    #[serde(
        skip_serializing_if = "crate::serde::skip_serializing_if_default",
        default
    )]
    pub encoding: EncodingConfigWithDefault<Encoding>,
    #[serde(default)]
    pub batch: BatchConfig,
    #[serde(default)]
    pub request: RequestConfig,
    pub auth: Option<ElasticSearchAuth>,

    // Deprecated, moved to request.
    pub headers: Option<IndexMap<String, String>>,
    pub query: Option<HashMap<String, String>>,

    pub aws: Option<RegionOrEndpoint>,
    pub tls: Option<TlsOptions>,
    #[serde(default)]
    pub bulk_action: BulkAction,
}

lazy_static! {
    static ref REQUEST_DEFAULTS: TowerRequestConfig = TowerRequestConfig {
        ..Default::default()
    };
}

#[derive(Deserialize, Serialize, Debug, Eq, PartialEq, Clone, Derivative)]
#[serde(rename_all = "snake_case")]
#[derivative(Default)]
pub enum Encoding {
    #[derivative(Default)]
    Default,
}

#[derive(Deserialize, Serialize, Clone, Debug)]
#[serde(deny_unknown_fields, rename_all = "snake_case", tag = "strategy")]
pub enum ElasticSearchAuth {
    Basic { user: String, password: String },
    Aws(AWSAuthentication),
}

#[derive(Derivative, Deserialize, Serialize, Clone, Debug)]
#[serde(deny_unknown_fields, rename_all = "snake_case")]
#[derivative(Default)]
pub enum BulkAction {
    #[derivative(Default)]
    Index,
    Create,
}

impl BulkAction {
    pub fn as_str(&self) -> &'static str {
        match *self {
            BulkAction::Index => "index",
            BulkAction::Create => "create",
        }
    }

    pub fn as_json_pointer(&self) -> &'static str {
        match *self {
            BulkAction::Index => "/index",
            BulkAction::Create => "/create",
        }
    }
}

inventory::submit! {
    SinkDescription::new::<ElasticSearchConfig>("elasticsearch")
}

impl_generate_config_from_default!(ElasticSearchConfig);

#[async_trait::async_trait]
#[typetag::serde(name = "elasticsearch")]
impl SinkConfig for ElasticSearchConfig {
    async fn build(
        &self,
        cx: SinkContext,
    ) -> crate::Result<(super::VectorSink, super::Healthcheck)> {
        let common = ElasticSearchCommon::parse_config(&self)?;
        let client = HttpClient::new(common.tls_settings.clone())?;

        let healthcheck = healthcheck(client.clone(), common).boxed();

        let common = ElasticSearchCommon::parse_config(&self)?;
        let compression = common.compression;
        let batch = BatchSettings::default()
            .bytes(bytesize::mib(10u64))
            .timeout(1)
            .parse_config(self.batch)?;
        let request = self.request.tower.unwrap_with(&REQUEST_DEFAULTS);

        let sink = BatchedHttpSink::with_retry_logic(
            common,
            Buffer::new(batch.size, compression),
            ElasticSearchRetryLogic,
            request,
            batch.timeout,
            client,
            cx.acker(),
        )
        .sink_map_err(|error| error!(message = "Fatal elasticsearch sink error.", %error));

        Ok((super::VectorSink::Sink(Box::new(sink)), healthcheck))
    }

    fn input_type(&self) -> DataType {
        DataType::Log
    }

    fn sink_type(&self) -> &'static str {
        "elasticsearch"
    }
}

#[derive(Debug)]
pub struct ElasticSearchCommon {
    pub base_url: String,
    bulk_uri: Uri,
    authorization: Option<Auth>,
    credentials: Option<rusoto::AwsCredentialsProvider>,
    index: Template,
    doc_type: String,
    tls_settings: TlsSettings,
    config: ElasticSearchConfig,
    compression: Compression,
    region: Region,
    query_params: HashMap<String, String>,
    bulk_action: BulkAction,
}

#[derive(Debug, Snafu)]
enum ParseError {
    #[snafu(display("Invalid host {:?}: {:?}", host, source))]
    InvalidHost { host: String, source: InvalidUri },
    #[snafu(display("Host {:?} must include hostname", host))]
    HostMustIncludeHostname { host: String },
    #[snafu(display("Could not generate AWS credentials: {:?}", source))]
    AWSCredentialsGenerateFailed { source: CredentialsError },
    #[snafu(display("Index template parse error: {}", source))]
    IndexTemplate { source: TemplateParseError },
}

#[async_trait::async_trait]
impl HttpSink for ElasticSearchCommon {
    type Input = Vec<u8>;
    type Output = Vec<u8>;

    fn encode_event(&self, mut event: Event) -> Option<Self::Input> {
        let index = self
            .index
            .render_string(&event)
            .map_err(|error| {
                emit!(TemplateRenderingFailed {
                    error,
                    field: Some("index"),
                    drop_event: true,
                });
            })
            .ok()?;

        let mut action = json!({
            self.bulk_action.as_str(): {
                "_index": index,
                "_type": self.doc_type,
            }
        });
        maybe_set_id(
            &self.config.id_key,
            action
                .pointer_mut(self.bulk_action.as_json_pointer())
                .unwrap(),
            &mut event,
        );

        let mut body = serde_json::to_vec(&action).unwrap();
        body.push(b'\n');

        self.config.encoding.apply_rules(&mut event);

        serde_json::to_writer(&mut body, &event.into_log()).unwrap();
        body.push(b'\n');

        emit!(ElasticSearchEventEncoded {
            byte_size: body.len(),
            index
        });

        Some(body)
    }

    async fn build_request(&self, events: Self::Output) -> crate::Result<http::Request<Vec<u8>>> {
        let mut builder = Request::post(&self.bulk_uri);

        if let Some(credentials_provider) = &self.credentials {
            let mut request = self.signed_request("POST", &self.bulk_uri, true);

            request.add_header("Content-Type", "application/x-ndjson");

            if let Some(ce) = self.compression.content_encoding() {
                request.add_header("Content-Encoding", ce);
            }

            for (header, value) in &self.config.request.headers {
                request.add_header(header, value);
            }

            request.set_payload(Some(events));

            // mut builder?
            builder = finish_signer(&mut request, &credentials_provider, builder).await?;

            // The SignedRequest ends up owning the body, so we have
            // to play games here
            let body = request.payload.take().unwrap();
            match body {
                SignedRequestPayload::Buffer(body) => {
                    builder.body(body.to_vec()).map_err(Into::into)
                }
                _ => unreachable!(),
            }
        } else {
            builder = builder.header("Content-Type", "application/x-ndjson");

            if let Some(ce) = self.compression.content_encoding() {
                builder = builder.header("Content-Encoding", ce);
            }

            for (header, value) in &self.config.request.headers {
                builder = builder.header(&header[..], &value[..]);
            }

            if let Some(auth) = &self.authorization {
                builder = auth.apply_builder(builder);
            }

            builder.body(events).map_err(Into::into)
        }
    }
}

#[derive(Clone)]
struct ElasticSearchRetryLogic;

#[derive(Deserialize, Debug)]
struct ESResultResponse {
    items: Vec<ESResultItem>,
}
#[derive(Deserialize, Debug)]
enum ESResultItem {
    #[serde(rename = "index")]
    Index(ESIndexResult),
    #[serde(rename = "create")]
    Create(ESIndexResult),
}
#[derive(Deserialize, Debug)]
struct ESIndexResult {
    error: Option<ESErrorDetails>,
}
#[derive(Deserialize, Debug)]
struct ESErrorDetails {
    reason: String,
    #[serde(rename = "type")]
    err_type: String,
}

impl ESResultItem {
    fn result(self) -> ESIndexResult {
        match self {
            ESResultItem::Index(r) => r,
            ESResultItem::Create(r) => r,
        }
    }
}

impl RetryLogic for ElasticSearchRetryLogic {
    type Error = HttpError;
    type Response = hyper::Response<Bytes>;

    fn is_retriable_error(&self, _error: &Self::Error) -> bool {
        true
    }

    fn should_retry_response(&self, response: &Self::Response) -> RetryAction {
        let status = response.status();

        match status {
            StatusCode::TOO_MANY_REQUESTS => RetryAction::Retry("too many requests".into()),
            StatusCode::NOT_IMPLEMENTED => {
                RetryAction::DontRetry("endpoint not implemented".into())
            }
            _ if status.is_server_error() => RetryAction::Retry(format!(
                "{}: {}",
                status,
                String::from_utf8_lossy(response.body())
            )),
            _ if status.is_client_error() => {
                let body = String::from_utf8_lossy(response.body());
                RetryAction::DontRetry(format!("client-side error, {}: {}", status, body))
            }
            _ if status.is_success() => {
                let body = String::from_utf8_lossy(response.body());

                if body.contains("\"errors\":true") {
                    RetryAction::DontRetry(get_error_reason(&body))
                } else {
                    RetryAction::Successful
                }
            }
            _ => RetryAction::DontRetry(format!("response status: {}", status)),
        }
    }
}

fn get_error_reason(body: &str) -> String {
    match serde_json::from_str::<ESResultResponse>(&body) {
        Err(json_error) => format!(
            "some messages failed, could not parse response, error: {}",
            json_error
        ),
        Ok(resp) => match resp.items.into_iter().find_map(|item| item.result().error) {
            Some(error) => format!("error type: {}, reason: {}", error.err_type, error.reason),
            None => format!("error response: {}", body),
        },
    }
}

impl ElasticSearchCommon {
    pub fn parse_config(config: &ElasticSearchConfig) -> crate::Result<Self> {
        // Test the configured host, but ignore the result
        let uri = format!("{}/_test", &config.endpoint);
        let uri = uri.parse::<Uri>().with_context(|| InvalidHost {
            host: &config.endpoint,
        })?;
        if uri.host().is_none() {
            return Err(ParseError::HostMustIncludeHostname {
                host: config.endpoint.clone(),
            }
            .into());
        }

        let authorization = match &config.auth {
            Some(ElasticSearchAuth::Basic { user, password }) => Some(Auth::Basic {
                user: user.clone(),
                password: password.clone(),
            }),
            _ => None,
        };
        let uri = config.endpoint.parse::<UriSerde>()?;
        let authorization = authorization.choose_one(&uri.auth)?;
        let base_url = uri.uri.to_string().trim_end_matches('/').to_owned();

        let region = match &config.aws {
            Some(region) => Region::try_from(region)?,
            None => region_from_endpoint(&base_url)?,
        };

        let credentials = match &config.auth {
            Some(ElasticSearchAuth::Basic { .. }) | None => None,
            Some(ElasticSearchAuth::Aws(aws)) => Some(aws.build(&region, None)?),
        };

        let compression = config.compression;
        let index = config.index.as_deref().unwrap_or("vector-%Y.%m.%d");
        let index = Template::try_from(index).context(IndexTemplate)?;

        let doc_type = config.doc_type.clone().unwrap_or_else(|| "_doc".into());
        let bulk_action = config.bulk_action.clone();

        let request = config.request.tower.unwrap_with(&REQUEST_DEFAULTS);

        let mut query_params = config.query.clone().unwrap_or_default();
        query_params.insert("timeout".into(), format!("{}s", request.timeout.as_secs()));

        if let Some(pipeline) = &config.pipeline {
            query_params.insert("pipeline".into(), pipeline.into());
        }

        let mut query = url::form_urlencoded::Serializer::new(String::new());
        for (p, v) in &query_params {
            query.append_pair(&p[..], &v[..]);
        }
        let bulk_url = format!("{}/_bulk?{}", base_url, query.finish());
        let bulk_uri = bulk_url.parse::<Uri>().unwrap();

        let tls_settings = TlsSettings::from_options(&config.tls)?;
        let mut config = config.clone();

        config.request.add_old_option(config.headers.take());

        Ok(Self {
            base_url,
            bulk_uri,
            authorization,
            credentials,
            index,
            doc_type,
            tls_settings,
            config,
            compression,
            region,
            query_params,
            bulk_action,
        })
    }

    fn signed_request(&self, method: &str, uri: &Uri, use_params: bool) -> SignedRequest {
        let mut request = SignedRequest::new(method, "es", &self.region, uri.path());
        request.set_hostname(uri.host().map(|host| host.into()));
        if use_params {
            for (key, value) in &self.query_params {
                request.add_param(key, value);
            }
        }
        request
    }
}

async fn healthcheck(client: HttpClient, common: ElasticSearchCommon) -> crate::Result<()> {
    let mut builder = Request::get(format!("{}/_cluster/health", common.base_url));

    match &common.credentials {
        None => {
            if let Some(authorization) = &common.authorization {
                builder = authorization.apply_builder(builder);
            }
        }
        Some(credentials_provider) => {
            let mut signer = common.signed_request("GET", builder.uri_ref().unwrap(), false);
            builder = finish_signer(&mut signer, &credentials_provider, builder).await?;
        }
    }
    let request = builder.body(Body::empty())?;
    let response = client.send(request).await?;

    match response.status() {
        StatusCode::OK => Ok(()),
        status => Err(super::HealthcheckError::UnexpectedStatus { status }.into()),
    }
}

async fn finish_signer(
    signer: &mut SignedRequest,
    credentials_provider: &rusoto::AwsCredentialsProvider,
    mut builder: http::request::Builder,
) -> crate::Result<http::request::Builder> {
    let credentials = credentials_provider
        .credentials()
        .await
        .context(AWSCredentialsGenerateFailed)?;

    signer.sign(&credentials);

    for (name, values) in signer.headers() {
        let header_name = name
            .parse::<HeaderName>()
            .expect("Could not parse header name.");
        for value in values {
            let header_value =
                HeaderValue::from_bytes(value).expect("Could not parse header value.");
            builder = builder.header(&header_name, header_value);
        }
    }

    Ok(builder)
}

fn maybe_set_id(key: &Option<LookupBuf>, doc: &mut serde_json::Value, event: &mut Event) {
    if let Some(val) = key
        .as_ref()
        .and_then(|k| event.as_mut_log().remove(k, false))
    {
        let val = val.to_string_lossy();

        doc.as_object_mut()
            .unwrap()
            .insert("_id".into(), json!(val));
    }
}

#[cfg(test)]
mod tests {
    use super::*;
    use crate::{config::log_schema, event::Lookup, log_event, sinks::util::retries::RetryAction};
    use http::{Response, StatusCode};
    use pretty_assertions::assert_eq;
    use serde_json::json;

    #[test]
    fn generate_config() {
        crate::test_util::test_generate_config::<ElasticSearchConfig>();
    }

    #[test]
    fn parse_aws_auth() {
        toml::from_str::<ElasticSearchConfig>(
            r#"
            endpoint = ""
            auth.strategy = "aws"
            auth.assume_role = "role"
        "#,
        )
        .unwrap();

        toml::from_str::<ElasticSearchConfig>(
            r#"
            endpoint = ""
            auth.strategy = "aws"
        "#,
        )
        .unwrap();
    }

    #[test]
    fn removes_and_sets_id_from_custom_field() {
        let id_key = Some(LookupBuf::from("foo"));
        let mut event = log_event! {
            log_schema().message_key().clone() => "butts".to_string(),
            log_schema().timestamp_key().clone() => chrono::Utc::now(),
        };
        event.as_mut_log().insert("foo", "bar");
        let mut action = json!({});

        maybe_set_id(&id_key, &mut action, &mut event);

        assert_eq!(json!({"_id": "bar"}), action);
        assert_eq!(None, event.as_log().get(Lookup::from("foo")));
    }

    #[test]
    fn doesnt_set_id_when_field_missing() {
        let id_key = Some(LookupBuf::from("foo"));
        let mut event = log_event! {
            log_schema().message_key().clone() => "butts".to_string(),
            log_schema().timestamp_key().clone() => chrono::Utc::now(),
        };
        event.as_mut_log().insert("not_foo", "bar");
        let mut action = json!({});

        maybe_set_id(&id_key, &mut action, &mut event);

        assert_eq!(json!({}), action);
    }

    #[test]
    fn doesnt_set_id_when_not_configured() {
        let id_key: Option<LookupBuf> = None;
        let mut event = log_event! {
            log_schema().message_key().clone() => "butts".to_string(),
            log_schema().timestamp_key().clone() => chrono::Utc::now(),
        };
        event.as_mut_log().insert("foo", "bar");
        let mut action = json!({});

        maybe_set_id(&id_key, &mut action, &mut event);

        assert_eq!(json!({}), action);
    }

    #[test]
    fn sets_create_action_when_configured() {
        use chrono::{TimeZone, Utc};

        let config = ElasticSearchConfig {
            bulk_action: BulkAction::Create,
            index: Some(String::from("vector")),
            endpoint: String::from("https://example.com"),
            ..Default::default()
        };
        let es = ElasticSearchCommon::parse_config(&config).unwrap();

        let mut event = shared::log_event! {
            log_schema().message_key().clone() => "hello there".to_string(),
            log_schema().timestamp_key().clone() => chrono::Utc::now(),
        };
        event.as_mut_log().insert(
            log_schema().timestamp_key().clone(),
            Utc.ymd(2020, 12, 1).and_hms(1, 2, 3),
        );
        let encoded = es.encode_event(event).unwrap();
        let expected = r#"{"create":{"_index":"vector","_type":"_doc"}}
{"message":"hello there","timestamp":"2020-12-01T01:02:03Z"}
"#;
        assert_eq!(std::str::from_utf8(&encoded).unwrap(), expected);
    }

    #[test]
    fn handles_error_response() {
        let json = "{\"took\":185,\"errors\":true,\"items\":[{\"index\":{\"_index\":\"test-hgw28jv10u\",\"_type\":\"log_lines\",\"_id\":\"3GhQLXEBE62DvOOUKdFH\",\"status\":400,\"error\":{\"type\":\"illegal_argument_exception\",\"reason\":\"mapper [message] of different type, current_type [long], merged_type [text]\"}}}]}";
        let response = Response::builder()
            .status(StatusCode::OK)
            .body(Bytes::from(json))
            .unwrap();
        let logic = ElasticSearchRetryLogic;
        assert!(matches!(
            logic.should_retry_response(&response),
            RetryAction::DontRetry(_)
        ));
    }

    #[test]
    fn get_index_error_reason() {
        let json = "{\"took\":185,\"errors\":true,\"items\":[{\"index\":{\"_index\":\"test-hgw28jv10u\",\"_type\":\"log_lines\",\"_id\":\"3GhQLXEBE62DvOOUKdFH\",\"status\":400,\"error\":{\"type\":\"illegal_argument_exception\",\"reason\":\"mapper [message] of different type, current_type [long], merged_type [text]\"}}}]}";
        let reason = get_error_reason(&json);
        assert_eq!(reason, "error type: illegal_argument_exception, reason: mapper [message] of different type, current_type [long], merged_type [text]");
    }

    #[test]
    fn get_create_error_reason() {
        let json = "{\"took\":3,\"errors\":true,\"items\":[{\"create\":{\"_index\":\"test-hgw28jv10u\",\"_type\":\"_doc\",\"_id\":\"aBLq1HcBWD7eBWkW2nj4\",\"status\":400,\"error\":{\"type\":\"mapper_parsing_exception\",\"reason\":\"object mapping for [host] tried to parse field [host] as object, but found a concrete value\"}}}]}";
        let reason = get_error_reason(&json);
        assert_eq!(reason, "error type: mapper_parsing_exception, reason: object mapping for [host] tried to parse field [host] as object, but found a concrete value");
    }

    #[test]
    fn allows_using_excepted_fields() {
        let config = ElasticSearchConfig {
            index: Some(String::from("{{ idx }}")),
            encoding: EncodingConfigWithDefault {
                except_fields: Some(vec![
                    LookupBuf::from_str("idx").unwrap(),
                    LookupBuf::from_str("timestamp").unwrap(),
                ]),
                ..Default::default()
            },
            endpoint: String::from("https://example.com"),
            ..Default::default()
        };
        let es = ElasticSearchCommon::parse_config(&config).unwrap();

        let event = log_event! {
            log_schema().message_key().clone() => "hello there".to_string(),
            log_schema().timestamp_key().clone() => chrono::Utc::now(),
            "foo" => "bar",
            "idx" => "purple",
        };

        let encoded = es.encode_event(event).unwrap();
        let expected = r#"{"index":{"_index":"purple","_type":"_doc"}}
{"foo":"bar","message":"hello there"}
"#;
        assert_eq!(std::str::from_utf8(&encoded).unwrap(), expected);
    }

    #[test]
    fn validate_host_header_on_aws_requests() {
        let config = ElasticSearchConfig {
            auth: Some(ElasticSearchAuth::Aws(AWSAuthentication::Default {})),
            endpoint: "http://abc-123.us-east-1.es.amazonaws.com".into(),
            batch: BatchConfig {
                max_events: Some(1),
                ..Default::default()
            },
            ..Default::default()
        };

        let common = ElasticSearchCommon::parse_config(&config).expect("Config error");

        let signed_request = common.signed_request(
            "POST",
            &"http://abc-123.us-east-1.es.amazonaws.com"
                .parse::<Uri>()
                .unwrap(),
            true,
        );

        assert_eq!(
            signed_request.hostname(),
            "abc-123.us-east-1.es.amazonaws.com".to_string()
        );
    }
}

#[cfg(test)]
#[cfg(feature = "es-integration-tests")]
mod integration_tests {
    use super::*;
    use crate::{
        config::{log_schema, SinkConfig, SinkContext},
        http::HttpClient,
        log_event,
        test_util::{random_events_with_stream, random_string, trace_init},
<<<<<<< HEAD
        tls::TlsOptions,
=======
        tls::{self, TlsOptions},
        Event,
>>>>>>> 302b79af
    };
    use futures::{stream, StreamExt};
    use http::{Request, StatusCode};
    use hyper::Body;
    use serde_json::{json, Value};
    use std::{fs::File, future::ready, io::Read};

    #[test]
    fn ensure_pipeline_in_params() {
        let index = gen_index();
        let pipeline = String::from("test-pipeline");

        let config = ElasticSearchConfig {
            endpoint: "http://localhost:9200".into(),
            index: Some(index),
            pipeline: Some(pipeline.clone()),
            ..config()
        };
        let common = ElasticSearchCommon::parse_config(&config).expect("Config error");

        assert_eq!(common.query_params["pipeline"], pipeline);
    }

    #[tokio::test]
    async fn structures_events_correctly() {
        let index = gen_index();
        let config = ElasticSearchConfig {
            endpoint: "http://localhost:9200".into(),
            index: Some(index.clone()),
            doc_type: Some("log_lines".into()),
            id_key: Some("my_id".into()),
            compression: Compression::None,
            ..config()
        };
        let common = ElasticSearchCommon::parse_config(&config).expect("Config error");
        let base_url = common.base_url.clone();

        let cx = SinkContext::new_test();
        let (sink, _hc) = config.build(cx.clone()).await.unwrap();

        let input_event = log_event! {
            log_schema().message_key().clone() => "raw log line".to_string(),
            log_schema().timestamp_key().clone() => chrono::Utc::now(),
            "my_id" => "42",
            "foo" => "bar",
        };

        sink.run(stream::once(ready(input_event.clone())))
            .await
            .unwrap();

        // make sure writes all all visible
        flush(common).await.unwrap();

        let response = reqwest::Client::new()
            .get(&format!("{}/{}/_search", base_url, index))
            .json(&json!({
                "query": { "query_string": { "query": "*" } }
            }))
            .send()
            .await
            .unwrap()
            .json::<Value>()
            .await
            .unwrap();

        let total = response["hits"]["total"]
            .as_u64()
            .expect("Elasticsearch response does not include hits->total");
        assert_eq!(1, total);

        let hits = response["hits"]["hits"]
            .as_array()
            .expect("Elasticsearch response does not include hits->hits");

        let hit = hits.iter().next().unwrap();
        assert_eq!("42", hit["_id"]);

        let value = hit
            .get("_source")
            .expect("Elasticsearch hit missing _source");
        assert_eq!(None, value["my_id"].as_str());

        let expected = json!({
            "message": "raw log line",
            "foo": "bar",
            "timestamp": input_event.as_log()[log_schema().timestamp_key()],
        });
        assert_eq!(&expected, value);
    }

    #[tokio::test]
    async fn insert_events_over_http() {
        trace_init();

        run_insert_tests(
            ElasticSearchConfig {
                endpoint: "http://localhost:9200".into(),
                doc_type: Some("log_lines".into()),
                compression: Compression::None,
                ..config()
            },
            false,
        )
        .await;
    }

    #[tokio::test]
    async fn insert_events_over_https() {
        trace_init();

        run_insert_tests(
            ElasticSearchConfig {
                endpoint: "https://localhost:9201".into(),
                doc_type: Some("log_lines".into()),
                compression: Compression::None,
                tls: Some(TlsOptions {
                    ca_file: Some(tls::TEST_PEM_CA_PATH.into()),
                    ..Default::default()
                }),
                ..config()
            },
            false,
        )
        .await;
    }

    #[tokio::test]
    async fn insert_events_on_aws() {
        trace_init();

        run_insert_tests(
            ElasticSearchConfig {
                auth: Some(ElasticSearchAuth::Aws(AWSAuthentication::Default {})),
                endpoint: "http://localhost:4571".into(),
                ..config()
            },
            false,
        )
        .await;
    }

    #[tokio::test]
    async fn insert_events_on_aws_with_compression() {
        trace_init();

        run_insert_tests(
            ElasticSearchConfig {
                auth: Some(ElasticSearchAuth::Aws(AWSAuthentication::Default {})),
                endpoint: "http://localhost:4571".into(),
                compression: Compression::gzip_default(),
                ..config()
            },
            false,
        )
        .await;
    }

    #[tokio::test]
    async fn insert_events_with_failure() {
        trace_init();

        run_insert_tests(
            ElasticSearchConfig {
                endpoint: "http://localhost:9200".into(),
                doc_type: Some("log_lines".into()),
                compression: Compression::None,
                ..config()
            },
            true,
        )
        .await;
    }

    async fn run_insert_tests(mut config: ElasticSearchConfig, break_events: bool) {
        let index = gen_index();
        config.index = Some(index.clone());
        let common = ElasticSearchCommon::parse_config(&config).expect("Config error");
        let base_url = common.base_url.clone();

        let cx = SinkContext::new_test();
        let (sink, healthcheck) = config
            .build(cx.clone())
            .await
            .expect("Building config failed");

        healthcheck.await.expect("Health check failed");

        let (input, events) = random_events_with_stream(100, 100);
        if break_events {
            // Break all but the first event to simulate some kind of partial failure
            let mut doit = false;
            sink.run(events.map(move |mut event| {
                if doit {
                    event.as_mut_log().insert("_type", 1);
                }
                doit = true;
                event
            }))
            .await
            .expect("Sending events failed");
        } else {
            sink.run(events).await.expect("Sending events failed");
        }

        // make sure writes all all visible
        flush(common).await.expect("Flushing writes failed");

        let mut test_ca = Vec::<u8>::new();
        File::open(tls::TEST_PEM_CA_PATH)
            .unwrap()
            .read_to_end(&mut test_ca)
            .unwrap();
        let test_ca = reqwest::Certificate::from_pem(&test_ca).unwrap();

        let client = reqwest::Client::builder()
            .add_root_certificate(test_ca)
            .build()
            .expect("Could not build HTTP client");

        let response = client
            .get(&format!("{}/{}/_search", base_url, index))
            .json(&json!({
                "query": { "query_string": { "query": "*" } }
            }))
            .send()
            .await
            .unwrap()
            .json::<Value>()
            .await
            .unwrap();

        let total = response["hits"]["total"]
            .as_u64()
            .expect("Elasticsearch response does not include hits->total");

        if break_events {
            assert_ne!(input.len() as u64, total);
        } else {
            assert_eq!(input.len() as u64, total);

            let hits = response["hits"]["hits"]
                .as_array()
                .expect("Elasticsearch response does not include hits->hits");
            let input = input
                .into_iter()
                .map(|rec| serde_json::to_value(&rec.into_log()).unwrap())
                .collect::<Vec<_>>();
            for hit in hits {
                let hit = hit
                    .get("_source")
                    .expect("Elasticsearch hit missing _source");
                assert!(input.contains(&hit));
            }
        }
    }

    fn gen_index() -> String {
        format!("test-{}", random_string(10).to_lowercase())
    }

    async fn flush(common: ElasticSearchCommon) -> crate::Result<()> {
        let uri = format!("{}/_flush", common.base_url);
        let request = Request::post(uri).body(Body::empty()).unwrap();

        let client =
            HttpClient::new(common.tls_settings.clone()).expect("Could not build client to flush");
        let response = client.send(request).await?;
        match response.status() {
            StatusCode::OK => Ok(()),
            status => Err(super::super::HealthcheckError::UnexpectedStatus { status }.into()),
        }
    }

    fn config() -> ElasticSearchConfig {
        ElasticSearchConfig {
            batch: BatchConfig {
                max_events: Some(1),
                ..Default::default()
            },
            ..Default::default()
        }
    }
}<|MERGE_RESOLUTION|>--- conflicted
+++ resolved
@@ -1,17 +1,10 @@
 use crate::{
     config::{DataType, SinkConfig, SinkContext, SinkDescription},
     emit,
-<<<<<<< HEAD
     event::{Event, LookupBuf},
-    http::{Auth, HttpClient, MaybeAuth},
-    internal_events::{ElasticSearchEventEncoded, ElasticSearchMissingKeys},
-    rusoto::{self, region_from_endpoint, RegionOrEndpoint},
-=======
-    event::Event,
     http::{Auth, HttpClient, HttpError, MaybeAuth},
     internal_events::{ElasticSearchEventEncoded, TemplateRenderingFailed},
     rusoto::{self, region_from_endpoint, AWSAuthentication, RegionOrEndpoint},
->>>>>>> 302b79af
     sinks::util::{
         encoding::{EncodingConfigWithDefault, EncodingConfiguration},
         http::{BatchedHttpSink, HttpSink, RequestConfig},
@@ -736,12 +729,8 @@
         http::HttpClient,
         log_event,
         test_util::{random_events_with_stream, random_string, trace_init},
-<<<<<<< HEAD
-        tls::TlsOptions,
-=======
         tls::{self, TlsOptions},
         Event,
->>>>>>> 302b79af
     };
     use futures::{stream, StreamExt};
     use http::{Request, StatusCode};
