--- conflicted
+++ resolved
@@ -121,13 +121,8 @@
         | Kind::integer()
         | Kind::float()
         | Kind::boolean()
-<<<<<<< HEAD
-        | Kind::array(BTreeMap::default())
-        | Kind::object(BTreeMap::default())
-=======
         | Kind::array(Collection::any())
         | Kind::object(Collection::any())
->>>>>>> 1711a8bd
 }
 
 fn type_def() -> TypeDef {
