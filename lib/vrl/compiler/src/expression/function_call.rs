use std::{fmt, sync::Arc};

use anymap::AnyMap;
use diagnostic::{DiagnosticMessage, Label, Note, Urls};

use crate::{
    expression::assignment::Details,
    expression::{levenstein, ExpressionError, FunctionArgument, FunctionClosure, Noop},
    function::{
        closure::{self, VariableKind},
        ArgumentList, Example, FunctionCompileContext, Parameter,
    },
    parser::{Ident, Node},
    state::{ExternalEnv, LocalEnv},
    value::Kind,
    vm::OpCode,
    Context, Expression, Function, Resolved, Span, TypeDef,
};

use super::Block;

pub(crate) struct Builder<'a> {
    abort_on_error: bool,
    maybe_fallible_arguments: bool,
    call_span: Span,
    ident_span: Span,
    function_id: usize,
    arguments: Arc<Vec<Node<FunctionArgument>>>,
<<<<<<< HEAD
    closure: Option<(Vec<Ident>, closure::Input)>,
=======
    closure: Option<(Vec<Node<Ident>>, closure::Input)>,
>>>>>>> dcc7bd21
    list: ArgumentList,
    function: &'a dyn Function,
}

impl<'a> Builder<'a> {
    #[allow(clippy::too_many_arguments)]
    pub(crate) fn new(
        call_span: Span,
        ident: Node<Ident>,
        abort_on_error: bool,
        arguments: Vec<Node<FunctionArgument>>,
        funcs: &'a [Box<dyn Function>],
        local: &mut LocalEnv,
        external: &mut ExternalEnv,
        closure_variables: Option<Node<Vec<Node<Ident>>>>,
    ) -> Result<Self, Error> {
        let (ident_span, ident) = ident.take();

        // Check if function exists.
        let (function_id, function) = match funcs
            .iter()
            .enumerate()
            .find(|(_pos, f)| f.identifier() == ident.as_ref())
        {
            Some(function) => function,
            None => {
                let idents = funcs
                    .iter()
                    .map(|func| func.identifier())
                    .collect::<Vec<_>>();

                return Err(Error::Undefined {
                    ident_span,
                    ident: ident.clone(),
                    idents,
                });
            }
        };

        // Check function arity.
        if arguments.len() > function.parameters().len() {
            let arguments_span = {
                let start = arguments.first().unwrap().span().start();
                let end = arguments.last().unwrap().span().end();

                Span::new(start, end)
            };

            return Err(Error::WrongNumberOfArgs {
                arguments_span,
                max: function.parameters().len(),
            });
        }

        // Keeps track of positional argument indices.
        //
        // Used to map a positional argument to its keyword. Keyword arguments
        // can be used in any order, and don't count towards the index of
        // positional arguments.
        let mut index = 0;
        let mut list = ArgumentList::default();

        let mut maybe_fallible_arguments = false;
        for node in &arguments {
            let (argument_span, argument) = node.clone().take();

            let parameter = match argument.keyword() {
                // positional argument
                None => {
                    index += 1;
                    function.parameters().get(index - 1)
                }

                // keyword argument
                Some(k) => function
                    .parameters()
                    .iter()
                    .enumerate()
                    .find(|(_, param)| param.keyword == k)
                    .map(|(pos, param)| {
                        if pos == index {
                            index += 1;
                        }

                        param
                    }),
            }
            .ok_or_else(|| Error::UnknownKeyword {
                keyword_span: argument.keyword_span().expect("exists"),
                ident_span,
                keywords: function.parameters().iter().map(|p| p.keyword).collect(),
            })?;

            // Check if the argument is of the expected type.
            let argument_type_def = argument.type_def((local, external));
            let expr_kind = argument_type_def.kind();
            let param_kind = parameter.kind();

            if !param_kind.intersects(expr_kind) {
                return Err(Error::InvalidArgumentKind {
                    function_ident: function.identifier(),
                    abort_on_error,
                    arguments_fmt: arguments
                        .iter()
                        .map(|arg| arg.inner().to_string())
                        .collect::<Vec<_>>(),
                    parameter: *parameter,
                    got: expr_kind.clone(),
                    argument,
                    argument_span,
                });
            } else if !param_kind.is_superset(expr_kind) {
                maybe_fallible_arguments = true;
            }

            // Check if the argument is infallible.
            if argument_type_def.is_fallible() {
                return Err(Error::FallibleArgument {
                    expr_span: argument.span(),
                });
            }

            list.insert(parameter.keyword, argument.into_inner());
        }

        // Check missing required arguments.
        function
            .parameters()
            .iter()
            .enumerate()
            .filter(|(_, p)| p.required)
            .filter(|(_, p)| !list.keywords().contains(&p.keyword))
            .try_for_each(|(i, p)| -> Result<_, _> {
                Err(Error::MissingArgument {
                    call_span,
                    keyword: p.keyword,
                    position: i,
                })
            })?;

        // Check function closure validity.
        let closure = match (function.closure(), closure_variables) {
            // Error if closure is provided for function that doesn't support
            // any.
            (None, Some(variables)) => {
                let closure_span = variables.span();

                return Err(Error::UnexpectedClosure {
                    call_span,
                    closure_span,
                });
            }

            // Error if closure is missing from function that expects one.
            (Some(definition), None) => {
                let example = definition.inputs.get(0).map(|input| input.example);

                return Err(Error::MissingClosure { call_span, example });
            }

            // Check for invalid closure signature.
            (Some(definition), Some(variables)) => {
                let mut matched = None;
                let mut err_found_type_def = None;

<<<<<<< HEAD
                for input in definition.inputs {
=======
                'outer: for input in definition.inputs {
>>>>>>> dcc7bd21
                    // Check type definition for linked parameter.
                    match list.arguments.get(input.parameter_keyword) {
                        // No argument provided for the given parameter keyword.
                        //
                        // This means the closure can't act on the input
                        // definition, so we continue on to the next. If no
                        // input definitions are valid, the closure is invalid.
                        None => continue,

                        // We've found the function argument over which the
                        // closure is going to resolve. We need to ensure the
                        // type of this argument is as expected by the closure.
                        Some(expr) => {
                            let type_def = expr.type_def((local, external));

                            // The type definition of the value does not match
                            // the expected closure type, continue to check if
                            // the closure eventually accepts this definition.
                            //
                            // Keep track of the type information, so that we
                            // can report these in a diagnostic error if no
                            // other input definition matches.
                            if !input.kind.is_superset(type_def.kind()) {
                                err_found_type_def = Some(type_def.kind().clone());
                                continue;
                            }

                            matched = Some((input.clone(), expr));
<<<<<<< HEAD
                            break;
=======
                            break 'outer;
>>>>>>> dcc7bd21
                        }
                    };
                }

                // None of the inputs matched the value type, this is a user error.
                match matched {
                    None => {
                        return Err(Error::ClosureParameterTypeMismatch {
                            call_span,
                            found_kind: err_found_type_def.unwrap_or_else(Kind::any),
                        })
                    }

                    Some((input, target)) => {
                        // Now that we know we have a matching parameter argument with a valid type
                        // definition, we can move on to checking/defining the closure arguments.
                        //
                        // In doing so we:
                        //
                        // - check the arity of the closure arguments
                        // - set the expected type definition of each argument
                        if input.variables.len() != variables.len() {
                            let closure_arguments_span =
                                variables.first().map_or(call_span, |node| {
                                    (node.span().start(), variables.last().unwrap().span().end())
                                        .into()
                                });

                            return Err(Error::ClosureArityMismatch {
                                ident_span,
                                closure_arguments_span,
                                expected: input.variables.len(),
                                supplied: variables.len(),
                            });
                        }

                        // Get the provided argument identifier in the same position as defined in the
                        // input definition.
                        //
                        // That is, if the function closure definition expects:
                        //
                        //   [bytes, integer]
                        //
                        // Then, given for an actual implementation of:
                        //
                        //   foo() -> { |bar, baz| }
                        //
                        // We set "bar" (index 0) to return bytes, and "baz" (index 1) to return an
                        // integer.
                        for (index, input_var) in input.variables.clone().into_iter().enumerate() {
                            let call_ident = &variables[index];
                            let type_def = target.type_def((local, external));

                            let (type_def, value) = match input_var.kind {
                                // The variable kind is expected to be exactly
                                // the kind provided by the closure definition.
                                VariableKind::Exact(kind) => (kind.into(), None),

                                // The variable kind is expected to be equal to
                                // the ind of the target of the closure.
                                VariableKind::Target => {
                                    (target.type_def((local, external)), target.as_value())
                                }

                                // The variable kind is expected to be equal to
                                // the recuded kind of all values within the
                                // target collection type.
                                //
                                // This assumes the target is a collection type,
                                // or else it'll return "any".
                                VariableKind::TargetInnerValue => {
                                    let kind = if let Some(object) = type_def.as_object() {
                                        object.reduced_kind()
                                    } else if let Some(array) = type_def.as_array() {
                                        array.reduced_kind()
                                    } else {
                                        Kind::any()
                                    };

                                    (kind.into(), None)
                                }

                                // The variable kind is expected to be equal to
                                // the kind of all keys within the target
                                // collection type.
                                //
                                // This means it's either a string for an
                                // object, integer for an array, or
                                // a combination of the two if the target isn't
                                // known to be exactly one of the two.
                                //
                                // If the target can resolve to a non-collection
                                // type, this again returns "any".
                                VariableKind::TargetInnerKey => {
                                    let mut kind = Kind::empty();

                                    if !type_def.is_collection() {
                                        kind = Kind::any()
                                    } else {
                                        if type_def.is_object() {
                                            kind.add_bytes();
                                        }
                                        if type_def.is_array() {
                                            kind.add_integer();
                                        }
                                    }

                                    (kind.into(), None)
                                }
                            };

                            let details = Details { type_def, value };

                            local.insert_variable(call_ident.to_owned().into_inner(), details);
                        }

<<<<<<< HEAD
                        let variables = variables
                            .into_inner()
                            .into_iter()
                            .map(Node::into_inner)
                            .collect();

                        Some((variables, input))
=======
                        Some((variables.into_inner(), input))
>>>>>>> dcc7bd21
                    }
                }
            }

            _ => None,
        };

        Ok(Self {
            abort_on_error,
            maybe_fallible_arguments,
            call_span,
            ident_span,
            function_id,
            arguments: Arc::new(arguments),
            closure,
            list,
            function: function.as_ref(),
        })
    }

    pub(crate) fn compile(
        mut self,
        local: &mut LocalEnv,
        external: &mut ExternalEnv,
        closure_block: Option<Node<Block>>,
<<<<<<< HEAD
        mut local_snapshot: LocalEnv,
=======
>>>>>>> dcc7bd21
    ) -> Result<FunctionCall, Error> {
        let mut closure_fallible = false;

        // Check if we have a closure we need to compile.
        if let Some((variables, input)) = self.closure.clone() {
            let block = closure_block.expect("closure must contain block");
<<<<<<< HEAD

            // At this point, we've compiled the block, so we can remove the
            // closure variables from the compiler's local environment.
            variables
                .iter()
                .for_each(|ident| match local_snapshot.remove_variable(ident) {
                    Some(details) => local.insert_variable(ident.clone(), details),
                    None => {
                        local.remove_variable(ident);
                    }
                });

=======
>>>>>>> dcc7bd21
            closure_fallible = block.type_def((local, external)).is_fallible();

            let (block_span, block) = block.take();

            // Check the type definition of the resulting block.This needs to match
            // whatever is configured by the closure input type.
            let found_kind = block.type_def((local, external)).into();
            let expected_kind = input.output.into_kind();
            if !expected_kind.is_superset(&found_kind) {
                return Err(Error::ReturnTypeMismatch {
                    block_span,
                    found_kind,
                    expected_kind,
                });
            }

<<<<<<< HEAD
=======
            let variables = variables.into_iter().map(Node::into_inner).collect();
>>>>>>> dcc7bd21
            let closure = FunctionClosure::new(variables, block);
            self.list.set_closure(closure);
        };

        let call_span = self.call_span;
        let ident_span = self.ident_span;

        // We take the external context, and pass it to the function compile context, this allows
        // functions mutable access to external state, but keeps the internal compiler state behind
        // an immutable reference, to ensure compiler state correctness.
        let external_context = external.swap_external_context(AnyMap::new());

        let mut compile_ctx =
            FunctionCompileContext::new(self.call_span).with_external_context(external_context);

        let mut expr = self
            .function
            .compile((local, external), &mut compile_ctx, self.list.clone())
            .map_err(|error| Error::Compilation { call_span, error })?;

        // Re-insert the external context into the compiler state.
        let _ = external.swap_external_context(compile_ctx.into_external_context());

        // Asking for an infallible function to abort on error makes no sense.
        // We consider this an error at compile-time, because it makes the
        // resulting program incorrectly convey this function call might fail.
        if self.abort_on_error
            && !self.maybe_fallible_arguments
            && !expr.type_def((local, external)).is_fallible()
        {
            return Err(Error::AbortInfallible {
                ident_span,
                abort_span: Span::new(ident_span.end(), ident_span.end() + 1),
            });
        }

        // Update the state if necessary.
        expr.update_state(local, external)
            .map_err(|err| Error::UpdateState {
                call_span,
                error: err.to_string(),
            })?;

        Ok(FunctionCall {
            abort_on_error: self.abort_on_error,
            expr,
            maybe_fallible_arguments: self.maybe_fallible_arguments,
            closure_fallible,
            span: call_span,
            ident: self.function.identifier(),
            function_id: self.function_id,
            arguments: self.arguments.clone(),
        })
    }
}

#[derive(Clone)]
pub struct FunctionCall {
    abort_on_error: bool,
    expr: Box<dyn Expression>,
    maybe_fallible_arguments: bool,
    closure_fallible: bool,

    // used for enhancing runtime error messages (using abort-instruction).
    //
    // TODO: have span store line/col details to further improve this.
    span: Span,

    // used for equality check
    ident: &'static str,
<<<<<<< HEAD

    // The index of the function in the list of stdlib functions.
    // Used by the VM to identify this function when called.
    function_id: usize,
    arguments: Arc<Vec<Node<FunctionArgument>>>,
}

=======

    // The index of the function in the list of stdlib functions.
    // Used by the VM to identify this function when called.
    function_id: usize,
    arguments: Arc<Vec<Node<FunctionArgument>>>,
}

>>>>>>> dcc7bd21
impl FunctionCall {
    /// Takes the arguments passed and resolves them into the order they are defined
    /// in the function
    /// The error path in this function should never really be hit as the compiler should
    /// catch these whilst creating the AST.
    fn resolve_arguments(
        &self,
        function: &(dyn Function),
    ) -> Result<Vec<(&'static str, Option<FunctionArgument>)>, String> {
        let params = function.parameters().to_vec();
        let mut result = params
            .iter()
            .map(|param| (param.keyword, None))
            .collect::<Vec<_>>();

        let mut unnamed = Vec::new();

        // Position all the named parameters, keeping track of all the unnamed for later.
        for param in self.arguments.iter() {
            match param.keyword() {
                None => unnamed.push(param.clone().take().1),
                Some(keyword) => {
                    match params.iter().position(|param| param.keyword == keyword) {
                        None => {
                            // The parameter was not found in the list.
                            return Err(format!("parameter {} not found.", keyword));
                        }
                        Some(pos) => {
                            result[pos].1 = Some(param.clone().take().1);
                        }
                    }
                }
            }
        }

        // Position all the remaining unnamed parameters
        let mut pos = 0;
        for param in unnamed {
            while result[pos].1.is_some() {
                pos += 1;
            }

            if pos > result.len() {
                return Err("Too many parameters".to_string());
            }

            result[pos].1 = Some(param);
        }

        Ok(result)
    }

    pub fn noop() -> Self {
        let expr = Box::new(Noop) as _;

        Self {
            abort_on_error: false,
            expr,
            maybe_fallible_arguments: false,
            closure_fallible: false,
            span: Span::default(),
            ident: "noop",
            arguments: Arc::new(Vec::new()),
            function_id: 0,
        }
    }

    pub fn arguments_fmt(&self) -> Vec<String> {
        self.arguments
            .iter()
            .map(|arg| arg.inner().to_string())
            .collect::<Vec<_>>()
    }

    pub fn arguments_dbg(&self) -> Vec<String> {
        self.arguments
            .iter()
            .map(|arg| format!("{:?}", arg.inner()))
            .collect::<Vec<_>>()
    }
}

impl Expression for FunctionCall {
    fn resolve(&self, ctx: &mut Context) -> Resolved {
        self.expr.resolve(ctx).map_err(|err| match err {
            ExpressionError::Abort { .. } => {
                panic!("abort errors must only be defined by `abort` statement")
            }
            ExpressionError::Error {
                message,
                mut labels,
                notes,
            } => {
                labels.push(Label::primary(message.clone(), self.span));

                ExpressionError::Error {
                    message: format!(
                        r#"function call error for "{}" at ({}:{}): {}"#,
                        self.ident,
                        self.span.start(),
                        self.span.end(),
                        message
                    ),
                    labels,
                    notes,
                }
            }
        })
    }

    fn type_def(&self, state: (&LocalEnv, &ExternalEnv)) -> TypeDef {
        let mut type_def = self.expr.type_def(state);

        // If one of the arguments only partially matches the function type
        // definition, then we mark the entire function as fallible.
        //
        // This allows for progressive type-checking, by handling any potential
        // type error the function throws, instead of having to enforce
        // exact-type invariants for individual arguments.
        //
        // That is, this program triggers the `InvalidArgumentKind` error:
        //
        //     slice(10, 1)
        //
        // This is because `slice` expects either a string or an array, but it
        // receives an integer. The concept of "progressive type checking" does
        // not apply in this case, because this call can never succeed.
        //
        // However, given these example events:
        //
        //     { "foo": "bar" }
        //     { "foo": 10.5 }
        //
        // If we were to run the same program, but against the `foo` field:
        //
        //     slice(.foo, 1)
        //
        // In this situation, progressive type checking _does_ make sense,
        // because we can't know at compile-time what the eventual value of
        // `.foo` will be. We mark `.foo` as "any", which includes the "array"
        // and "string" types, so the program can now be made infallible by
        // handling any potential type error the function returns:
        //
        //     slice(.foo, 1) ?? []
        //
        // Note that this rule doesn't just apply to "any" kind (in fact, "any"
        // isn't a kind, it's simply a term meaning "all possible VRL values"),
        // but it applies whenever there's an _intersection_ but not an exact
        // _match_ between two types.
        //
        // Here's another example to demonstrate this:
        //
        //     { "foo": "foobar" }
        //     { "foo": ["foo", "bar"] }
        //     { "foo": 10.5 }
        //
        //     foo = slice(.foo, 1) ?? .foo
        //     .foo = upcase(foo) ?? foo
        //
        // This would result in the following outcomes:
        //
        //     { "foo": "OOBAR" }
        //     { "foo": ["bar", "baz"] }
        //     { "foo": 10.5 }
        //
        // For the first event, both the `slice` and `upcase` functions succeed.
        // For the second event, only the `slice` function succeeds.
        // For the third event, both functions fail.
        //
        if self.maybe_fallible_arguments {
            type_def = type_def.with_fallibility(true);
        }

        // If the function has a closure attached, and that closure is fallible,
        // then the function call itself becomes fallible.
        //
        // Given that `FunctionClosure` also implements `Expression`, and
        // function implementations can access this closure, it is possible the
        // function implementation already handles potential closure
        // fallibility, but to be on the safe side, we ensure it is set properly
        // here.
        //
        // Note that, since closures are tied to function calls, it is still
        // possible to silence potential closure errors using the "abort on
        // error" function-call feature (see below).
        if self.closure_fallible {
            type_def = type_def.with_fallibility(true);
        }

        if self.abort_on_error {
            type_def = type_def.with_fallibility(false);
        }

        type_def
    }

    fn compile_to_vm(
        &self,
        vm: &mut crate::vm::Vm,
        (local, external): (&mut LocalEnv, &mut ExternalEnv),
    ) -> Result<(), String> {
        // Resolve the arguments so they are in the order defined in the function.
        let args = match vm.function(self.function_id) {
            Some(fun) => self.resolve_arguments(fun)?,
            None => return Err(format!("Function {} not found.", self.function_id)),
        };

        // We take the external context, and pass it to the function compile context, this allows
        // functions mutable access to external state, but keeps the internal compiler state behind
        // an immutable reference, to ensure compiler state correctness.
        let external_context = external.swap_external_context(AnyMap::new());

        let mut compile_ctx =
            FunctionCompileContext::new(self.span).with_external_context(external_context);

        for (keyword, argument) in &args {
            let fun = vm.function(self.function_id).unwrap();
            let argument = argument.as_ref().map(|argument| argument.inner());

            // Call `compile_argument` for functions that need to perform any compile time processing
            // on the argument.
            match fun
                .compile_argument(&args, &mut compile_ctx, keyword, argument)
                .map_err(|err| err.to_string())?
            {
                Some(stat) => {
                    // The function has compiled this argument as a static.
                    let stat = vm.add_static(stat);
                    vm.write_opcode(OpCode::MoveStaticParameter);
                    vm.write_primitive(stat);
                }
                None => match argument {
                    Some(argument) => {
                        // Compile the argument, `MoveParameter` will move the result of the expression onto the
                        // parameter stack to be passed into the function.
                        argument.compile_to_vm(vm, (local, external))?;
                        vm.write_opcode(OpCode::MoveParameter);
                    }
                    None => {
                        // The parameter hasn't been specified, so just move an empty parameter onto the
                        // parameter stack.
                        vm.write_opcode(OpCode::EmptyParameter);
                    }
                },
            }
        }

        // Re-insert the external context into the compiler state.
        let _ = external.swap_external_context(compile_ctx.into_external_context());

        // Call the function with the given id.
        vm.write_opcode(OpCode::Call);
        vm.write_primitive(self.function_id);

        // We need to write the spans for error reporting.
        vm.write_primitive(self.span.start());
        vm.write_primitive(self.span.end());

        Ok(())
    }
}

impl fmt::Display for FunctionCall {
    fn fmt(&self, f: &mut fmt::Formatter<'_>) -> fmt::Result {
        self.ident.fmt(f)?;
        f.write_str("(")?;

        let arguments = self.arguments_fmt();
        let mut iter = arguments.iter().peekable();
        while let Some(arg) = iter.next() {
            f.write_str(arg)?;

            if iter.peek().is_some() {
                f.write_str(", ")?;
            }
        }

        f.write_str(")")
    }
}

impl fmt::Debug for FunctionCall {
    fn fmt(&self, f: &mut fmt::Formatter<'_>) -> fmt::Result {
        f.write_str("FunctionCall(")?;
        self.ident.fmt(f)?;

        f.write_str("(")?;

        let arguments = self.arguments_dbg();
        let mut iter = arguments.iter().peekable();
        while let Some(arg) = iter.next() {
            f.write_str(arg)?;

            if iter.peek().is_some() {
                f.write_str(", ")?;
            }
        }

        f.write_str("))")
    }
}

impl PartialEq for FunctionCall {
    fn eq(&self, other: &Self) -> bool {
        self.ident == other.ident
    }
}

// -----------------------------------------------------------------------------

#[derive(thiserror::Error, Debug)]
#[allow(clippy::large_enum_variant)]
pub(crate) enum Error {
    #[error("call to undefined function")]
    Undefined {
        ident_span: Span,
        ident: Ident,
        idents: Vec<&'static str>,
    },

    #[error("wrong number of function arguments")]
    WrongNumberOfArgs { arguments_span: Span, max: usize },

    #[error("unknown function argument keyword")]
    UnknownKeyword {
        keyword_span: Span,
        ident_span: Span,
        keywords: Vec<&'static str>,
    },

    #[error("missing function argument")]
    MissingArgument {
        call_span: Span,
        keyword: &'static str,
        position: usize,
    },

    #[error("function compilation error: error[E{}] {}", error.code(), error)]
    Compilation {
        call_span: Span,
        error: Box<dyn DiagnosticMessage>,
    },

    #[error("can't abort infallible function")]
    AbortInfallible { ident_span: Span, abort_span: Span },

    #[error("invalid argument type")]
    InvalidArgumentKind {
        function_ident: &'static str,
        abort_on_error: bool,
        arguments_fmt: Vec<String>,
        parameter: Parameter,
        got: Kind,
        argument: FunctionArgument,
        argument_span: Span,
    },

    #[error("fallible argument")]
    FallibleArgument { expr_span: Span },

    #[error("error updating state {}", error)]
    UpdateState { call_span: Span, error: String },

    #[error("unexpected closure")]
    UnexpectedClosure { call_span: Span, closure_span: Span },

    #[error("missing closure")]
    MissingClosure {
        call_span: Span,
        example: Option<Example>,
    },

    #[error("invalid closure arity")]
    ClosureArityMismatch {
        ident_span: Span,
        closure_arguments_span: Span,
        expected: usize,
        supplied: usize,
    },
    #[error("type mismatch in closure parameter")]
    ClosureParameterTypeMismatch { call_span: Span, found_kind: Kind },
    #[error("type mismatch in closure return type")]
    ReturnTypeMismatch {
        block_span: Span,
        found_kind: Kind,
        expected_kind: Kind,
    },
}

impl DiagnosticMessage for Error {
    fn code(&self) -> usize {
        use Error::*;

        match self {
            Undefined { .. } => 105,
            WrongNumberOfArgs { .. } => 106,
            UnknownKeyword { .. } => 108,
            Compilation { .. } => 610,
            MissingArgument { .. } => 107,
            AbortInfallible { .. } => 620,
            InvalidArgumentKind { .. } => 110,
            FallibleArgument { .. } => 630,
            UpdateState { .. } => 640,
            UnexpectedClosure { .. } => 109,
            MissingClosure { .. } => 111,
            ClosureArityMismatch { .. } => 120,
            ClosureParameterTypeMismatch { .. } => 121,
            ReturnTypeMismatch { .. } => 122,
        }
    }

    fn labels(&self) -> Vec<Label> {
        use Error::*;

        match self {
            Undefined {
                ident_span,
                ident,
                idents,
            } => {
                let mut vec = vec![Label::primary("undefined function", ident_span)];
                let ident_chars = ident.as_ref().chars().collect::<Vec<_>>();

                if let Some((idx, _)) = idents
                    .iter()
                    .map(|possible| {
                        let possible_chars = possible.chars().collect::<Vec<_>>();
                        levenstein::distance(&ident_chars, &possible_chars)
                    })
                    .enumerate()
                    .min_by_key(|(_, score)| *score)
                {
                    {
                        let guessed: &str = idents[idx];
                        vec.push(Label::context(
                            format!(r#"did you mean "{}"?"#, guessed),
                            ident_span,
                        ));
                    }
                }

                vec
            }

            WrongNumberOfArgs {
                arguments_span,
                max,
            } => {
                let arg = if *max == 1 { "argument" } else { "arguments" };

                vec![
                    Label::primary("too many function arguments", arguments_span),
                    Label::context(
                        format!("this function takes a maximum of {} {}", max, arg),
                        arguments_span,
                    ),
                ]
            }

            UnknownKeyword {
                keyword_span,
                ident_span,
                keywords,
            } => vec![
                Label::primary("unknown keyword", keyword_span),
                Label::context(
                    format!(
                        "this function accepts the following keywords: {}",
                        keywords
                            .iter()
                            .map(|k| format!(r#""{}""#, k))
                            .collect::<Vec<_>>()
                            .join(", ")
                    ),
                    ident_span,
                ),
            ],

            Compilation { call_span, error } => error
                .labels()
                .into_iter()
                .map(|mut label| {
                    label.span = *call_span;
                    label
                })
                .collect(),

            MissingArgument {
                call_span,
                keyword,
                position,
            } => {
                vec![Label::primary(
                    format!(
                        r#"required argument missing: "{}" (position {})"#,
                        keyword, position
                    ),
                    call_span,
                )]
            }

            AbortInfallible {
                ident_span,
                abort_span,
            } => {
                vec![
                    Label::primary("this function can't fail", ident_span),
                    Label::context("remove this abort-instruction", abort_span),
                ]
            }

            InvalidArgumentKind {
                parameter,
                got,
                argument,
                argument_span,
                ..
            } => {
                let keyword = parameter.keyword;
                let expected = parameter.kind();
                let expr_span = argument.span();

                // TODO: extract this out into a helper
                let kind_str = |kind: &Kind| {
                    if kind.is_any() {
                        kind.to_string()
                    } else if kind.is_exact() {
                        format!(r#"the exact type {}"#, kind)
                    } else {
                        format!("one of {}", kind)
                    }
                };

                vec![
                    Label::primary(
                        format!("this expression resolves to {}", kind_str(got)),
                        expr_span,
                    ),
                    Label::context(
                        format!(
                            r#"but the parameter "{}" expects {}"#,
                            keyword,
                            kind_str(&expected)
                        ),
                        argument_span,
                    ),
                ]
            }

            FallibleArgument { expr_span } => vec![
                Label::primary("this expression can fail", expr_span),
                Label::context(
                    "handle the error before passing it in as an argument",
                    expr_span,
                ),
            ],

            UpdateState { call_span, error } => vec![Label::primary(
                format!("an error occurred updating the compiler state: {}", error),
                call_span,
            )],
            UnexpectedClosure { call_span, closure_span } => vec![
                Label::primary("unexpected closure", closure_span),
                Label::context("this function does not accept a closure", call_span)
            ],
            MissingClosure { call_span, .. } => vec![Label::primary("this function expects a closure", call_span)],
            ClosureArityMismatch { ident_span, closure_arguments_span, expected, supplied } => vec![
                Label::primary(format!("this function requires a closure with {expected} argument(s)"), ident_span),
                Label::context(format!("but {supplied} argument(s) are supplied"), closure_arguments_span)
            ],
            ClosureParameterTypeMismatch {
                call_span,
                found_kind,
            } => vec![
                Label::primary("the closure tied to this function call expects a different input value", call_span),
                Label::context(format!("expression has an inferred type of {found_kind} where an array or object was expected"), call_span)],
            ReturnTypeMismatch {
                block_span,
                found_kind,
                expected_kind,
            } => vec![
                Label::primary("block returns invalid value type", block_span),
                Label::context(format!("expected: {expected_kind}"), block_span),
                Label::context(format!("received: {found_kind}"), block_span)],
        }
    }

    fn notes(&self) -> Vec<Note> {
        use Error::*;

        match self {
            WrongNumberOfArgs { .. } => vec![Note::SeeDocs(
                "function arguments".to_owned(),
                Urls::expression_docs_url("#arguments"),
            )],
            AbortInfallible { .. } | FallibleArgument { .. } => vec![Note::SeeErrorDocs],
            InvalidArgumentKind {
                function_ident,
                abort_on_error,
                arguments_fmt,
                parameter,
                argument,
                ..
            } => {
                // TODO: move this into a generic helper function
                let kind = parameter.kind();
                let guard = if kind.is_bytes() {
                    format!("string!({})", argument)
                } else if kind.is_integer() {
                    format!("int!({})", argument)
                } else if kind.is_float() {
                    format!("float!({})", argument)
                } else if kind.is_boolean() {
                    format!("bool!({})", argument)
                } else if kind.is_object() {
                    format!("object!({})", argument)
                } else if kind.is_array() {
                    format!("array!({})", argument)
                } else if kind.is_timestamp() {
                    format!("timestamp!({})", argument)
                } else {
                    return vec![];
                };

                let coerce = if kind.is_bytes() {
                    Some(format!(r#"to_string({}) ?? "default""#, argument))
                } else if kind.is_integer() {
                    Some(format!("to_int({}) ?? 0", argument))
                } else if kind.is_float() {
                    Some(format!("to_float({}) ?? 0", argument))
                } else if kind.is_boolean() {
                    Some(format!("to_bool({}) ?? false", argument))
                } else if kind.is_timestamp() {
                    Some(format!("to_timestamp({}) ?? now()", argument))
                } else {
                    None
                };

                let args = {
                    let mut args = String::new();
                    let mut iter = arguments_fmt.iter().peekable();
                    while let Some(arg) = iter.next() {
                        args.push_str(arg);
                        if iter.peek().is_some() {
                            args.push_str(", ");
                        }
                    }

                    args
                };

                let abort = if *abort_on_error { "!" } else { "" };

                let mut notes = vec![];

                let call = format!("{}{}({})", function_ident, abort, args);

                notes.append(&mut Note::solution(
                    "ensuring an appropriate type at runtime",
                    vec![format!("{} = {}", argument, guard), call.clone()],
                ));

                if let Some(coerce) = coerce {
                    notes.append(&mut Note::solution(
                        "coercing to an appropriate type and specifying a default value as a fallback in case coercion fails",
                        vec![format!("{} = {}", argument, coerce), call],
                    ))
                }

                notes.push(Note::SeeErrorDocs);

                notes
            }

            Compilation { error, .. } => error.notes(),

            MissingClosure { example, .. } if example.is_some() => {
                let code = example.unwrap().source.to_owned();
                vec![Note::Example(code)]
            }

            _ => vec![],
        }
    }
}

#[cfg(test)]
mod tests {
    use crate::{
        expression::{Expr, Literal},
        state::ExternalEnv,
        value::kind,
    };

    use super::*;

    #[derive(Clone, Debug)]
    struct Fn;

    impl Expression for Fn {
        fn resolve(&self, _ctx: &mut Context) -> Resolved {
            todo!()
        }

        fn type_def(&self, _state: (&LocalEnv, &ExternalEnv)) -> TypeDef {
            TypeDef::null().infallible()
        }
    }

    #[derive(Debug)]
    struct TestFn;

    impl Function for TestFn {
        fn identifier(&self) -> &'static str {
            "test"
        }

        fn examples(&self) -> &'static [crate::function::Example] {
            &[]
        }

        fn parameters(&self) -> &'static [Parameter] {
            &[
                Parameter {
                    keyword: "one",
                    kind: kind::INTEGER,
                    required: false,
                },
                Parameter {
                    keyword: "two",
                    kind: kind::INTEGER,
                    required: false,
                },
                Parameter {
                    keyword: "three",
                    kind: kind::INTEGER,
                    required: false,
                },
            ]
        }

        fn compile(
            &self,
            _state: (&mut LocalEnv, &mut ExternalEnv),
            _ctx: &mut FunctionCompileContext,
            _arguments: ArgumentList,
        ) -> crate::function::Compiled {
            Ok(Box::new(Fn))
        }

        fn call_by_vm(
            &self,
            _ctx: &mut Context,
            _args: &mut crate::vm::VmArgumentList,
        ) -> Result<value::Value, ExpressionError> {
            unimplemented!()
        }
    }

    fn create_node<T>(inner: T) -> Node<T> {
        Node::new(Span::new(0, 0), inner)
    }

    fn create_argument(ident: Option<&str>, value: i64) -> FunctionArgument {
        FunctionArgument::new(
            ident.map(|ident| create_node(Ident::new(ident))),
            create_node(Expr::Literal(Literal::Integer(value))),
        )
    }

    fn create_function_call(arguments: Vec<Node<FunctionArgument>>) -> FunctionCall {
        let mut local = LocalEnv::default();
        let mut external = ExternalEnv::default();

        Builder::new(
            Span::new(0, 0),
            Node::new(Span::new(0, 0), Ident::new("test")),
            false,
            arguments,
            &[Box::new(TestFn) as _],
            &mut local,
            &mut external,
            None,
        )
        .unwrap()
<<<<<<< HEAD
        .compile(&mut local, &mut external, None, LocalEnv::default())
=======
        .compile(&mut local, &mut external, None)
>>>>>>> dcc7bd21
        .unwrap()
    }

    #[test]
    fn resolve_arguments_simple() {
        let call = create_function_call(vec![
            create_node(create_argument(None, 1)),
            create_node(create_argument(None, 2)),
            create_node(create_argument(None, 3)),
        ]);

        let params = call.resolve_arguments(&TestFn);
        let expected: Vec<(&'static str, Option<FunctionArgument>)> = vec![
            ("one", Some(create_argument(None, 1))),
            ("two", Some(create_argument(None, 2))),
            ("three", Some(create_argument(None, 3))),
        ];

        assert_eq!(Ok(expected), params);
    }

    #[test]
    fn resolve_arguments_named() {
        let call = create_function_call(vec![
            create_node(create_argument(Some("one"), 1)),
            create_node(create_argument(Some("two"), 2)),
            create_node(create_argument(Some("three"), 3)),
        ]);

        let params = call.resolve_arguments(&TestFn);
        let expected: Vec<(&'static str, Option<FunctionArgument>)> = vec![
            ("one", Some(create_argument(Some("one"), 1))),
            ("two", Some(create_argument(Some("two"), 2))),
            ("three", Some(create_argument(Some("three"), 3))),
        ];

        assert_eq!(Ok(expected), params);
    }

    #[test]
    fn resolve_arguments_named_unordered() {
        let call = create_function_call(vec![
            create_node(create_argument(Some("three"), 3)),
            create_node(create_argument(Some("two"), 2)),
            create_node(create_argument(Some("one"), 1)),
        ]);

        let params = call.resolve_arguments(&TestFn);
        let expected: Vec<(&'static str, Option<FunctionArgument>)> = vec![
            ("one", Some(create_argument(Some("one"), 1))),
            ("two", Some(create_argument(Some("two"), 2))),
            ("three", Some(create_argument(Some("three"), 3))),
        ];

        assert_eq!(Ok(expected), params);
    }

    #[test]
    fn resolve_arguments_unnamed_unordered_one() {
        let call = create_function_call(vec![
            create_node(create_argument(Some("three"), 3)),
            create_node(create_argument(None, 2)),
            create_node(create_argument(Some("one"), 1)),
        ]);

        let params = call.resolve_arguments(&TestFn);
        let expected: Vec<(&'static str, Option<FunctionArgument>)> = vec![
            ("one", Some(create_argument(Some("one"), 1))),
            ("two", Some(create_argument(None, 2))),
            ("three", Some(create_argument(Some("three"), 3))),
        ];

        assert_eq!(Ok(expected), params);
    }

    #[test]
    fn resolve_arguments_unnamed_unordered_two() {
        let call = create_function_call(vec![
            create_node(create_argument(Some("three"), 3)),
            create_node(create_argument(None, 1)),
            create_node(create_argument(None, 2)),
        ]);

        let params = call.resolve_arguments(&TestFn);
        let expected: Vec<(&'static str, Option<FunctionArgument>)> = vec![
            ("one", Some(create_argument(None, 1))),
            ("two", Some(create_argument(None, 2))),
            ("three", Some(create_argument(Some("three"), 3))),
        ];

        assert_eq!(Ok(expected), params);
    }
}<|MERGE_RESOLUTION|>--- conflicted
+++ resolved
@@ -26,11 +26,7 @@
     ident_span: Span,
     function_id: usize,
     arguments: Arc<Vec<Node<FunctionArgument>>>,
-<<<<<<< HEAD
     closure: Option<(Vec<Ident>, closure::Input)>,
-=======
-    closure: Option<(Vec<Node<Ident>>, closure::Input)>,
->>>>>>> dcc7bd21
     list: ArgumentList,
     function: &'a dyn Function,
 }
@@ -196,11 +192,7 @@
                 let mut matched = None;
                 let mut err_found_type_def = None;
 
-<<<<<<< HEAD
                 for input in definition.inputs {
-=======
-                'outer: for input in definition.inputs {
->>>>>>> dcc7bd21
                     // Check type definition for linked parameter.
                     match list.arguments.get(input.parameter_keyword) {
                         // No argument provided for the given parameter keyword.
@@ -229,11 +221,7 @@
                             }
 
                             matched = Some((input.clone(), expr));
-<<<<<<< HEAD
                             break;
-=======
-                            break 'outer;
->>>>>>> dcc7bd21
                         }
                     };
                 }
@@ -350,7 +338,6 @@
                             local.insert_variable(call_ident.to_owned().into_inner(), details);
                         }
 
-<<<<<<< HEAD
                         let variables = variables
                             .into_inner()
                             .into_iter()
@@ -358,9 +345,6 @@
                             .collect();
 
                         Some((variables, input))
-=======
-                        Some((variables.into_inner(), input))
->>>>>>> dcc7bd21
                     }
                 }
             }
@@ -386,17 +370,13 @@
         local: &mut LocalEnv,
         external: &mut ExternalEnv,
         closure_block: Option<Node<Block>>,
-<<<<<<< HEAD
         mut local_snapshot: LocalEnv,
-=======
->>>>>>> dcc7bd21
     ) -> Result<FunctionCall, Error> {
         let mut closure_fallible = false;
 
         // Check if we have a closure we need to compile.
         if let Some((variables, input)) = self.closure.clone() {
             let block = closure_block.expect("closure must contain block");
-<<<<<<< HEAD
 
             // At this point, we've compiled the block, so we can remove the
             // closure variables from the compiler's local environment.
@@ -409,8 +389,6 @@
                     }
                 });
 
-=======
->>>>>>> dcc7bd21
             closure_fallible = block.type_def((local, external)).is_fallible();
 
             let (block_span, block) = block.take();
@@ -427,10 +405,6 @@
                 });
             }
 
-<<<<<<< HEAD
-=======
-            let variables = variables.into_iter().map(Node::into_inner).collect();
->>>>>>> dcc7bd21
             let closure = FunctionClosure::new(variables, block);
             self.list.set_closure(closure);
         };
@@ -501,7 +475,6 @@
 
     // used for equality check
     ident: &'static str,
-<<<<<<< HEAD
 
     // The index of the function in the list of stdlib functions.
     // Used by the VM to identify this function when called.
@@ -509,15 +482,6 @@
     arguments: Arc<Vec<Node<FunctionArgument>>>,
 }
 
-=======
-
-    // The index of the function in the list of stdlib functions.
-    // Used by the VM to identify this function when called.
-    function_id: usize,
-    arguments: Arc<Vec<Node<FunctionArgument>>>,
-}
-
->>>>>>> dcc7bd21
 impl FunctionCall {
     /// Takes the arguments passed and resolves them into the order they are defined
     /// in the function
@@ -1303,11 +1267,7 @@
             None,
         )
         .unwrap()
-<<<<<<< HEAD
         .compile(&mut local, &mut external, None, LocalEnv::default())
-=======
-        .compile(&mut local, &mut external, None)
->>>>>>> dcc7bd21
         .unwrap()
     }
 
